/*******************************************************************************
 * Copyright (c) 2012-2017 Codenvy, S.A.
 * All rights reserved. This program and the accompanying materials
 * are made available under the terms of the Eclipse Public License v1.0
 * which accompanies this distribution, and is available at
 * http://www.eclipse.org/legal/epl-v10.html
 *
 * Contributors:
 *   Codenvy, S.A. - initial API and implementation
 *******************************************************************************/
package org.eclipse.che.api.machine.server.jpa;

import com.google.inject.TypeLiteral;

import org.eclipse.che.account.spi.AccountImpl;
import org.eclipse.che.api.core.model.workspace.Workspace;
import org.eclipse.che.api.machine.server.model.impl.MachineSourceImpl;
import org.eclipse.che.api.machine.server.model.impl.SnapshotImpl;
import org.eclipse.che.api.machine.server.recipe.OldRecipeImpl;
import org.eclipse.che.api.machine.server.spi.RecipeDao;
import org.eclipse.che.api.machine.server.spi.SnapshotDao;
import org.eclipse.che.commons.test.db.H2DBTestServer;
import org.eclipse.che.commons.test.db.H2JpaCleaner;
<<<<<<< HEAD
=======
import org.eclipse.che.commons.test.db.H2TestHelper;
>>>>>>> 42bb3727
import org.eclipse.che.commons.test.db.PersistTestModuleBuilder;
import org.eclipse.che.commons.test.tck.TckModule;
import org.eclipse.che.commons.test.tck.TckResourcesCleaner;
import org.eclipse.che.commons.test.tck.repository.JpaTckRepository;
import org.eclipse.che.commons.test.tck.repository.TckRepository;
import org.eclipse.che.commons.test.tck.repository.TckRepositoryException;
import org.eclipse.che.core.db.DBInitializer;
import org.eclipse.che.core.db.h2.jpa.eclipselink.H2ExceptionHandler;
import org.eclipse.che.core.db.schema.SchemaInitializer;
import org.eclipse.che.core.db.schema.impl.flyway.FlywaySchemaInitializer;
import org.h2.Driver;

import java.util.Collection;
import java.util.stream.Collectors;

/**
 * @author Anton Korneta
 */
public class JpaTckModule extends TckModule {

    @Override
    protected void configure() {
        H2DBTestServer server = H2DBTestServer.startDefault();
        install(new PersistTestModuleBuilder().setDriver(Driver.class)
                                              .runningOn(server)
<<<<<<< HEAD
                                              .addEntityClasses(AccountImpl.class,
                                                                OldRecipeImpl.class,
                                                                MachineSourceImpl.class,
                                                                SnapshotImpl.class,
=======
                                              .addEntityClasses(RecipeImpl.class,
                                                                SnapshotImpl.class,
                                                                AccountImpl.class,
>>>>>>> 42bb3727
                                                                TestWorkspaceEntity.class)
                                              .setExceptionHandler(H2ExceptionHandler.class)
                                              .build());
        bind(DBInitializer.class).asEagerSingleton();
        bind(SchemaInitializer.class).toInstance(new FlywaySchemaInitializer(server.getDataSource(), "che-schema"));
        bind(TckResourcesCleaner.class).toInstance(new H2JpaCleaner(server));

        bind(new TypeLiteral<TckRepository<OldRecipeImpl>>() {}).toInstance(new JpaTckRepository<>(OldRecipeImpl.class));
        bind(new TypeLiteral<TckRepository<SnapshotImpl>>() {}).toInstance(new JpaTckRepository<>(SnapshotImpl.class));
        bind(new TypeLiteral<TckRepository<Workspace>>() {}).toInstance(new TestWorkspacesTckRepository());
        bind(new TypeLiteral<TckRepository<AccountImpl>>() {}).toInstance(new JpaTckRepository<>(AccountImpl.class));

        bind(RecipeDao.class).to(JpaRecipeDao.class);
        bind(SnapshotDao.class).to(JpaSnapshotDao.class);
    }

    private static class TestWorkspacesTckRepository extends JpaTckRepository<Workspace> {

        public TestWorkspacesTckRepository() { super(TestWorkspaceEntity.class); }

        @Override
        public void createAll(Collection<? extends Workspace> entities) throws TckRepositoryException {
            super.createAll(entities.stream()
                                    .map(TestWorkspaceEntity::new)
                                    .collect(Collectors.toList()));
        }
    }
}<|MERGE_RESOLUTION|>--- conflicted
+++ resolved
@@ -21,10 +21,6 @@
 import org.eclipse.che.api.machine.server.spi.SnapshotDao;
 import org.eclipse.che.commons.test.db.H2DBTestServer;
 import org.eclipse.che.commons.test.db.H2JpaCleaner;
-<<<<<<< HEAD
-=======
-import org.eclipse.che.commons.test.db.H2TestHelper;
->>>>>>> 42bb3727
 import org.eclipse.che.commons.test.db.PersistTestModuleBuilder;
 import org.eclipse.che.commons.test.tck.TckModule;
 import org.eclipse.che.commons.test.tck.TckResourcesCleaner;
@@ -50,22 +46,15 @@
         H2DBTestServer server = H2DBTestServer.startDefault();
         install(new PersistTestModuleBuilder().setDriver(Driver.class)
                                               .runningOn(server)
-<<<<<<< HEAD
-                                              .addEntityClasses(AccountImpl.class,
-                                                                OldRecipeImpl.class,
-                                                                MachineSourceImpl.class,
-                                                                SnapshotImpl.class,
-=======
                                               .addEntityClasses(RecipeImpl.class,
                                                                 SnapshotImpl.class,
                                                                 AccountImpl.class,
->>>>>>> 42bb3727
                                                                 TestWorkspaceEntity.class)
                                               .setExceptionHandler(H2ExceptionHandler.class)
                                               .build());
         bind(DBInitializer.class).asEagerSingleton();
-        bind(SchemaInitializer.class).toInstance(new FlywaySchemaInitializer(server.getDataSource(), "che-schema"));
-        bind(TckResourcesCleaner.class).toInstance(new H2JpaCleaner(server));
+        bind(SchemaInitializer.class).toInstance(new FlywaySchemaInitializer(H2TestHelper.inMemoryDefault(), "che-schema"));
+        bind(TckResourcesCleaner.class).to(H2JpaCleaner.class);
 
         bind(new TypeLiteral<TckRepository<OldRecipeImpl>>() {}).toInstance(new JpaTckRepository<>(OldRecipeImpl.class));
         bind(new TypeLiteral<TckRepository<SnapshotImpl>>() {}).toInstance(new JpaTckRepository<>(SnapshotImpl.class));
