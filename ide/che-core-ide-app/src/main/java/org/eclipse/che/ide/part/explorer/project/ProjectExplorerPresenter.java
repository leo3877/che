/*******************************************************************************
 * Copyright (c) 2012-2017 Red Hat, Inc.
 * All rights reserved. This program and the accompanying materials
 * are made available under the terms of the Eclipse Public License v1.0
 * which accompanies this distribution, and is available at
 * http://www.eclipse.org/legal/epl-v10.html
 *
 * Contributors:
 *   Red Hat, Inc. - initial API and implementation
 *******************************************************************************/
package org.eclipse.che.ide.part.explorer.project;

import com.google.common.collect.Sets;
import com.google.gwt.user.client.ui.AcceptsOneWidget;
import com.google.inject.Inject;
import com.google.inject.Singleton;
import com.google.web.bindery.event.shared.EventBus;

import org.eclipse.che.api.core.jsonrpc.commons.RequestTransmitter;
import org.eclipse.che.api.project.shared.dto.event.ProjectTreeTrackingOperationDto;
import org.eclipse.che.commons.annotation.Nullable;
import org.eclipse.che.ide.CoreLocalizationConstant;
import org.eclipse.che.ide.DelayedTask;
import org.eclipse.che.ide.Resources;
import org.eclipse.che.ide.api.app.AppContext;
import org.eclipse.che.ide.ui.smartTree.data.Node;
import org.eclipse.che.ide.ui.smartTree.data.TreeExpander;
import org.eclipse.che.ide.ui.smartTree.data.settings.NodeSettings;
import org.eclipse.che.ide.ui.smartTree.data.settings.SettingsProvider;
import org.eclipse.che.ide.api.extension.ExtensionsInitializedEvent;
import org.eclipse.che.ide.api.mvp.View;
import org.eclipse.che.ide.api.parts.base.BasePresenter;
import org.eclipse.che.ide.api.resources.Container;
import org.eclipse.che.ide.api.resources.Resource;
import org.eclipse.che.ide.api.resources.ResourceChangedEvent;
import org.eclipse.che.ide.api.resources.ResourceChangedEvent.ResourceChangedHandler;
import org.eclipse.che.ide.api.resources.ResourceDelta;
import org.eclipse.che.ide.api.resources.marker.MarkerChangedEvent;
import org.eclipse.che.ide.api.resources.marker.MarkerChangedEvent.MarkerChangedHandler;
import org.eclipse.che.ide.api.selection.Selection;
import org.eclipse.che.ide.api.workspace.event.WorkspaceStoppedEvent;
import org.eclipse.che.ide.dto.DtoFactory;
import org.eclipse.che.ide.part.explorer.project.ProjectExplorerView.ActionDelegate;
import org.eclipse.che.ide.project.node.SyntheticNode;
import org.eclipse.che.ide.project.node.SyntheticNodeUpdateEvent;
import org.eclipse.che.ide.resource.Path;
import org.eclipse.che.ide.resources.reveal.RevealResourceEvent;
import org.eclipse.che.ide.resources.tree.ResourceNode;
import org.eclipse.che.ide.ui.smartTree.NodeDescriptor;
import org.eclipse.che.ide.ui.smartTree.Tree;
import org.eclipse.che.providers.DynaObject;
import org.vectomatic.dom.svg.ui.SVGResource;

import javax.validation.constraints.NotNull;
import java.util.HashSet;
import java.util.Set;

import static org.eclipse.che.api.project.shared.dto.event.ProjectTreeTrackingOperationDto.Type.START;
import static org.eclipse.che.api.project.shared.dto.event.ProjectTreeTrackingOperationDto.Type.STOP;
import static org.eclipse.che.ide.api.jsonrpc.Constants.WS_AGENT_JSON_RPC_ENDPOINT_ID;
import static org.eclipse.che.ide.api.resources.ResourceDelta.ADDED;
import static org.eclipse.che.ide.api.resources.ResourceDelta.MOVED_FROM;
import static org.eclipse.che.ide.api.resources.ResourceDelta.MOVED_TO;
import static org.eclipse.che.ide.api.resources.ResourceDelta.REMOVED;
import static org.eclipse.che.ide.api.resources.ResourceDelta.UPDATED;

/**
 * Project explorer presenter. Handle basic logic to control project tree display.
 *
 * @author Vlad Zhukovskiy
 * @author Dmitry Shnurenko
 */
@Singleton
@DynaObject
public class ProjectExplorerPresenter extends BasePresenter implements ActionDelegate,
                                                                       ResourceChangedHandler,
                                                                       MarkerChangedHandler,
                                                                       SyntheticNodeUpdateEvent.SyntheticNodeUpdateHandler {
    private static final int PART_SIZE = 500;
    private final ProjectExplorerView      view;
    private final EventBus                 eventBus;
    private final ResourceNode.NodeFactory nodeFactory;
    private final SettingsProvider         settingsProvider;
    private final CoreLocalizationConstant locale;
    private final Resources                resources;
    private final TreeExpander             treeExpander;
    private final AppContext               appContext;
    private final RequestTransmitter       requestTransmitter;
    private final DtoFactory               dtoFactory;
    private UpdateTask updateTask  = new UpdateTask();
    private Set<Path>  expandQueue = new HashSet<>();
    private boolean hiddenFilesAreShown;

    @Inject
    public ProjectExplorerPresenter(final ProjectExplorerView view,
                                    final EventBus eventBus,
                                    final CoreLocalizationConstant locale,
                                    final Resources resources,
                                    final ResourceNode.NodeFactory nodeFactory,
                                    final SettingsProvider settingsProvider,
                                    final AppContext appContext,
                                    final RequestTransmitter requestTransmitter,
                                    final DtoFactory dtoFactory) {
        this.view = view;
        this.eventBus = eventBus;
        this.nodeFactory = nodeFactory;
        this.settingsProvider = settingsProvider;
        this.locale = locale;
        this.resources = resources;
        this.appContext = appContext;
        this.requestTransmitter = requestTransmitter;
        this.dtoFactory = dtoFactory;
        this.view.setDelegate(this);

        eventBus.addHandler(ResourceChangedEvent.getType(), this);
        eventBus.addHandler(MarkerChangedEvent.getType(), this);
        eventBus.addHandler(SyntheticNodeUpdateEvent.getType(), this);
        eventBus.addHandler(WorkspaceStoppedEvent.TYPE, event -> getTree().getNodeStorage().clear());

        view.getTree().getSelectionModel().addSelectionChangedHandler(event -> setSelection(new Selection<>(event.getSelection())));

        view.getTree().addBeforeExpandHandler(event -> {
            NodeDescriptor nodeDescriptor = view.getTree().getNodeDescriptor(event.getNode());

            if (event.getNode() instanceof SyntheticNode && nodeDescriptor != null && nodeDescriptor.isExpandDeep()) {
                event.setCancelled(true);
            }
        });

        view.getTree().getNodeLoader().addPostLoadHandler(event -> {
            for (Node node : event.getReceivedNodes()) {
                if (node instanceof ResourceNode && expandQueue.remove(((ResourceNode)node).getData().getLocation())) {
                    view.getTree().setExpanded(node, true);
                }
            }
        });

        treeExpander = new ProjectExplorerTreeExpander(view.getTree(), appContext);

        registerNative();

        // when ide has already initialized, then we force set focus to the current part
        eventBus.addHandler(ExtensionsInitializedEvent.getType(), event -> {
            if (partStack != null) {
                partStack.setActivePart(ProjectExplorerPresenter.this);
            }
        });
    }

    @Inject
    public void initFileWatchers() {
<<<<<<< HEAD
        final String method = "track:project-tree";
=======
        final String endpointId = "ws-agent";
        final String method = "track/project-tree";
>>>>>>> a27da4f0

        getTree().addExpandHandler(event -> {
            Node node = event.getNode();

            if (node instanceof ResourceNode) {
                Resource data = ((ResourceNode)node).getData();
                requestTransmitter.newRequest()
                                  .endpointId(WS_AGENT_JSON_RPC_ENDPOINT_ID)
                                  .methodName(method)
                                  .paramsAsDto(dtoFactory.createDto(ProjectTreeTrackingOperationDto.class)
                                                         .withPath(data.getLocation().toString())
                                                         .withType(START))
                                  .sendAndSkipResult();

            }
        });

        getTree().addCollapseHandler(event -> {
            Node node = event.getNode();

            if (node instanceof ResourceNode) {
                Resource data = ((ResourceNode)node).getData();
                requestTransmitter.newRequest()
                                  .endpointId(WS_AGENT_JSON_RPC_ENDPOINT_ID)
                                  .methodName(method)
                                  .paramsAsDto(dtoFactory.createDto(ProjectTreeTrackingOperationDto.class)
                                                         .withPath(data.getLocation().toString())
                                                         .withType(STOP))
                                  .sendAndSkipResult();

            }
        });
    }

    /* Expose Project Explorer's internal API to the world, to allow automated Selenium scripts expand all projects tree. */
    private native void registerNative() /*-{
        var that = this;

        var ProjectExplorer = {};

        ProjectExplorer.expandAll = $entry(function () {
            that.@org.eclipse.che.ide.part.explorer.project.ProjectExplorerPresenter::doExpand()();
        });

        ProjectExplorer.collapseAll = $entry(function () {
            that.@org.eclipse.che.ide.part.explorer.project.ProjectExplorerPresenter::doCollapse()();
        });

        ProjectExplorer.reveal = $entry(function (path) {
            that.@org.eclipse.che.ide.part.explorer.project.ProjectExplorerPresenter::doReveal(*)(path);
        });

        ProjectExplorer.refresh = $entry(function () {
            that.@org.eclipse.che.ide.part.explorer.project.ProjectExplorerPresenter::doRefresh()();
        });

        $wnd.IDE.ProjectExplorer = ProjectExplorer;
    }-*/;

    private void doExpand() {
        if (treeExpander.isExpandEnabled()) {
            treeExpander.expandTree();
        }
    }

    private void doCollapse() {
        if (treeExpander.isCollapseEnabled()) {
            treeExpander.collapseTree();
        }
    }

    private void doReveal(String path) {
        eventBus.fireEvent(new RevealResourceEvent(Path.valueOf(path)));
    }

    private void doRefresh() {
        appContext.getWorkspaceRoot().synchronize();
    }

    @Override
    @SuppressWarnings("unchecked")
    public void onResourceChanged(ResourceChangedEvent event) {
        final Tree tree = view.getTree();
        final ResourceDelta delta = event.getDelta();
        final Resource resource = delta.getResource();
        final NodeSettings nodeSettings = settingsProvider.getSettings();

        // process root projects, they have only one segment in path
        if (resource.getLocation().segmentCount() == 1) {
            if (delta.getKind() == ADDED) {
                if ((delta.getFlags() & (MOVED_FROM | MOVED_TO)) != 0) {
                    Node node = getNode(delta.getFromPath());
                    if (node != null) {
                        boolean expanded = tree.isExpanded(node);

                        tree.getNodeStorage().remove(node);

                        node = nodeFactory.newContainerNode((Container)resource, nodeSettings);
                        tree.getNodeStorage().add(node);
                        if (expanded) {
                            tree.setExpanded(node, true);
                        }
                    }
                } else if (getNode(resource.getLocation()) == null) {
                    tree.getNodeStorage().add(nodeFactory.newContainerNode((Container)resource, nodeSettings));
                }
            } else if (delta.getKind() == REMOVED) {
                Node node = getNode(resource.getLocation());

                if (node != null) {
                    tree.getNodeStorage().remove(node);
                }
            } else if (delta.getKind() == UPDATED) {
                for (Node node : tree.getNodeStorage().getAll()) {
                    if (node instanceof ResourceNode &&
                        ((ResourceNode)node).getData().getLocation().equals(delta.getResource().getLocation())) {
                        final String oldId = tree.getNodeStorage().getKeyProvider().getKey(node);
                        ((ResourceNode)node).setData(delta.getResource());
                        tree.getNodeStorage().reIndexNode(oldId, node);
                        tree.refresh(node);
                        updateTask.submit(delta.getResource().getLocation());
                    }
                }
            }
        } else {

            if ((delta.getFlags() & (MOVED_FROM | MOVED_TO)) != 0) {
                final Node node = getNode(delta.getFromPath());

                if (node != null && tree.isExpanded(node)) {
                    expandQueue.add(delta.getToPath());
                }
            }

            updateTask.submit(resource.getLocation());

            if (delta.getFromPath() != null) {
                updateTask.submit(delta.getFromPath());
            }
        }
    }

    private Node getNode(Path path) {
        final Tree tree = view.getTree();

        for (final Node node : tree.getNodeStorage().getAll()) {
            if (isNodeServesLocation(node, path)) {
                return node;
            }
        }

        return null;
    }

    private boolean isNodeServesLocation(Node node, Path location) {
        return node instanceof ResourceNode && ((ResourceNode)node).getData().getLocation().equals(location);
    }

    @Override
    public void onMarkerChanged(MarkerChangedEvent event) {
        final Tree tree = view.getTree();
        for (Node node : tree.getNodeStorage().getAll()) {
            if (node instanceof ResourceNode &&
                ((ResourceNode)node).getData().getLocation().equals(event.getResource().getLocation())) {
                tree.refresh(node);
            }
        }
    }

    @Override
    public void onSyntheticNodeUpdate(SyntheticNodeUpdateEvent event) {
        final Tree tree = getTree();
        final NodeDescriptor descriptor = tree.getNodeDescriptor(event.getNode());

        if (descriptor == null) {
            return;
        }

        if (descriptor.isLoaded()) {
            tree.getNodeLoader().loadChildren(event.getNode(), false);
        }
    }

    public Tree getTree() {
        return view.getTree();
    }

    /** {@inheritDoc} */
    @Override
    public View getView() {
        return view;
    }

    /** {@inheritDoc} */
    @NotNull
    @Override
    public String getTitle() {
        return locale.projectExplorerButtonTitle();
    }

    /** {@inheritDoc} */
    @Override
    public SVGResource getTitleImage() {
        return resources.projectExplorerPartIcon();
    }

    /** {@inheritDoc} */
    @Nullable
    @Override
    public String getTitleToolTip() {
        return locale.projectExplorerPartTooltip();
    }

    /** {@inheritDoc} */
    @Override
    public int getSize() {
        return PART_SIZE;
    }

    /** {@inheritDoc} */
    @Override
    public void go(AcceptsOneWidget container) {
        container.setWidget(view);
    }

    /**
     * Activate "Go Into" mode on specified node if.
     * Node should support this mode. See {@link Node#supportGoInto()}.
     *
     * @param node
     *         node which should be activated in "Go Into" mode
     */
    @Deprecated
    public boolean goInto(Node node) {
        return view.setGoIntoModeOn(node);
    }

    /**
     * Deactivate "Go Into" mode.
     */
    public void goBack() {
        view.setGoIntoModeOff();
    }

    /**
     * Get "Go Into" state on current tree.
     *
     * @return true - if "Go Into" mode has been activated.
     */
    @Deprecated
    public boolean isGoIntoActivated() {
        return view.isGoIntoActivated();
    }

    /**
     * Collapse all non-leaf nodes.
     */
    @Deprecated
    public void collapseAll() {
        view.collapseAll();
    }

    /**
     * Configure tree to show or hide files that starts with ".", e.g. hidden files.
     *
     * @param show
     *         true - if those files should be shown, otherwise - false
     */
    @Deprecated
    public void showHiddenFiles(boolean show) {
        hiddenFilesAreShown = show;
        settingsProvider.getSettings().setShowHiddenFiles(show);
        view.showHiddenFilesForAllExpandedNodes(show);
    }

    /**
     * Retrieve status of showing hidden files.
     *
     * @return true - if hidden files are shown, otherwise - false
     */
    @Deprecated
    public boolean isShowHiddenFiles() {
        return hiddenFilesAreShown;
    }

    private class UpdateTask extends DelayedTask {

        private Set<Path> toRefresh = new HashSet<>();

        public void submit(Path path) {
            toRefresh.add(path.uptoSegment(1));

            delay(500);
        }

        @Override
        public void onExecute() {
            if (view.getTree().getNodeLoader().isBusy()) {
                delay(500);

                return;
            }

            final Set<Path> updateQueue = Sets.newHashSet(toRefresh);
            toRefresh.clear();

            for (Path path : updateQueue) {
                final Node node = getNode(path);

                if (node == null) {
                    continue;
                }

                if (getTree().isExpanded(node)) {
                    view.getTree().getNodeLoader().loadChildren(node, true);
                }
            }
        }
    }
}<|MERGE_RESOLUTION|>--- conflicted
+++ resolved
@@ -149,12 +149,7 @@
 
     @Inject
     public void initFileWatchers() {
-<<<<<<< HEAD
-        final String method = "track:project-tree";
-=======
-        final String endpointId = "ws-agent";
         final String method = "track/project-tree";
->>>>>>> a27da4f0
 
         getTree().addExpandHandler(event -> {
             Node node = event.getNode();
