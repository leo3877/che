/*******************************************************************************
 * Copyright (c) 2012-2017 Codenvy, S.A.
 * All rights reserved. This program and the accompanying materials
 * are made available under the terms of the Eclipse Public License v1.0
 * which accompanies this distribution, and is available at
 * http://www.eclipse.org/legal/epl-v10.html
 *
 * Contributors:
 *   Codenvy, S.A. - initial API and implementation
 *******************************************************************************/
package org.eclipse.che.ide.part.explorer.project;

import com.google.common.collect.Sets;
import com.google.gwt.user.client.ui.AcceptsOneWidget;
import com.google.inject.Inject;
import com.google.inject.Singleton;
import com.google.web.bindery.event.shared.EventBus;

import org.eclipse.che.api.core.jsonrpc.commons.RequestTransmitter;
import org.eclipse.che.api.project.shared.dto.event.ProjectTreeTrackingOperationDto;
import org.eclipse.che.commons.annotation.Nullable;
import org.eclipse.che.ide.CoreLocalizationConstant;
import org.eclipse.che.ide.DelayedTask;
import org.eclipse.che.ide.Resources;
import org.eclipse.che.ide.api.app.AppContext;
import org.eclipse.che.ide.api.data.tree.Node;
import org.eclipse.che.ide.api.data.tree.TreeExpander;
import org.eclipse.che.ide.api.data.tree.settings.NodeSettings;
import org.eclipse.che.ide.api.data.tree.settings.SettingsProvider;
import org.eclipse.che.ide.api.extension.ExtensionsInitializedEvent;
import org.eclipse.che.ide.api.extension.ExtensionsInitializedEvent.ExtensionsInitializedHandler;
import org.eclipse.che.ide.api.mvp.View;
import org.eclipse.che.ide.api.parts.base.BasePresenter;
import org.eclipse.che.ide.api.resources.Container;
import org.eclipse.che.ide.api.resources.Resource;
import org.eclipse.che.ide.api.resources.ResourceChangedEvent;
import org.eclipse.che.ide.api.resources.ResourceChangedEvent.ResourceChangedHandler;
import org.eclipse.che.ide.api.resources.ResourceDelta;
import org.eclipse.che.ide.api.resources.marker.MarkerChangedEvent;
import org.eclipse.che.ide.api.resources.marker.MarkerChangedEvent.MarkerChangedHandler;
import org.eclipse.che.ide.api.selection.Selection;
import org.eclipse.che.ide.api.workspace.event.WorkspaceStoppedEvent;
import org.eclipse.che.ide.dto.DtoFactory;
import org.eclipse.che.ide.part.explorer.project.ProjectExplorerView.ActionDelegate;
import org.eclipse.che.ide.project.node.SyntheticNode;
import org.eclipse.che.ide.project.node.SyntheticNodeUpdateEvent;
import org.eclipse.che.ide.resource.Path;
import org.eclipse.che.ide.resources.reveal.RevealResourceEvent;
import org.eclipse.che.ide.resources.tree.ResourceNode;
import org.eclipse.che.ide.ui.smartTree.NodeDescriptor;
import org.eclipse.che.ide.ui.smartTree.Tree;
import org.eclipse.che.ide.ui.smartTree.event.BeforeExpandNodeEvent;
import org.eclipse.che.ide.ui.smartTree.event.CollapseNodeEvent;
import org.eclipse.che.ide.ui.smartTree.event.ExpandNodeEvent;
import org.eclipse.che.ide.ui.smartTree.event.PostLoadEvent;
import org.eclipse.che.ide.ui.smartTree.event.SelectionChangedEvent;
import org.eclipse.che.ide.ui.smartTree.event.SelectionChangedEvent.SelectionChangedHandler;
import org.eclipse.che.providers.DynaObject;
import org.vectomatic.dom.svg.ui.SVGResource;

import javax.validation.constraints.NotNull;
import java.util.HashSet;
import java.util.Set;

import static org.eclipse.che.api.project.shared.dto.event.ProjectTreeTrackingOperationDto.Type.START;
import static org.eclipse.che.api.project.shared.dto.event.ProjectTreeTrackingOperationDto.Type.STOP;
import static org.eclipse.che.ide.api.resources.ResourceDelta.ADDED;
import static org.eclipse.che.ide.api.resources.ResourceDelta.MOVED_FROM;
import static org.eclipse.che.ide.api.resources.ResourceDelta.MOVED_TO;
import static org.eclipse.che.ide.api.resources.ResourceDelta.REMOVED;
import static org.eclipse.che.ide.api.resources.ResourceDelta.UPDATED;

/**
 * Project explorer presenter. Handle basic logic to control project tree display.
 *
 * @author Vlad Zhukovskiy
 * @author Dmitry Shnurenko
 */
@Singleton
@DynaObject
public class ProjectExplorerPresenter extends BasePresenter implements ActionDelegate,
                                                                       ResourceChangedHandler,
                                                                       MarkerChangedHandler,
                                                                       SyntheticNodeUpdateEvent.SyntheticNodeUpdateHandler {
    private static final int PART_SIZE = 500;
    private final ProjectExplorerView      view;
    private final EventBus                 eventBus;
    private final ResourceNode.NodeFactory nodeFactory;
    private final SettingsProvider         settingsProvider;
    private final CoreLocalizationConstant locale;
    private final Resources                resources;
    private final TreeExpander             treeExpander;
    private final RequestTransmitter       requestTransmitter;
    private final DtoFactory               dtoFactory;
    private UpdateTask updateTask  = new UpdateTask();
    private Set<Path>  expandQueue = new HashSet<>();
    private boolean hiddenFilesAreShown;

    @Inject
    public ProjectExplorerPresenter(final ProjectExplorerView view,
                                    final EventBus eventBus,
                                    final CoreLocalizationConstant locale,
                                    final Resources resources,
                                    final ResourceNode.NodeFactory nodeFactory,
                                    final SettingsProvider settingsProvider,
                                    final AppContext appContext,
                                    final RequestTransmitter requestTransmitter,
                                    final DtoFactory dtoFactory) {
        this.view = view;
        this.eventBus = eventBus;
        this.nodeFactory = nodeFactory;
        this.settingsProvider = settingsProvider;
        this.locale = locale;
        this.resources = resources;
        this.requestTransmitter = requestTransmitter;
        this.dtoFactory = dtoFactory;
        this.view.setDelegate(this);

        eventBus.addHandler(ResourceChangedEvent.getType(), this);
        eventBus.addHandler(MarkerChangedEvent.getType(), this);
        eventBus.addHandler(SyntheticNodeUpdateEvent.getType(), this);
        eventBus.addHandler(WorkspaceStoppedEvent.TYPE, new WorkspaceStoppedEvent.Handler() {
            @Override
            public void onWorkspaceStopped(WorkspaceStoppedEvent event) {
                getTree().getNodeStorage().clear();
            }
        });

        view.getTree().getSelectionModel().addSelectionChangedHandler(new SelectionChangedHandler() {
            @Override
            public void onSelectionChanged(SelectionChangedEvent event) {
                setSelection(new Selection<>(event.getSelection()));
            }
        });

        view.getTree().addBeforeExpandHandler(new BeforeExpandNodeEvent.BeforeExpandNodeHandler() {
            @Override
            public void onBeforeExpand(BeforeExpandNodeEvent event) {
                final NodeDescriptor nodeDescriptor = view.getTree().getNodeDescriptor(event.getNode());

                if (event.getNode() instanceof SyntheticNode && nodeDescriptor != null && nodeDescriptor.isExpandDeep()) {
                    event.setCancelled(true);
                }
            }
        });

        view.getTree().getNodeLoader().addPostLoadHandler(new PostLoadEvent.PostLoadHandler() {
            @Override
            public void onPostLoad(PostLoadEvent event) {
                for (Node node : event.getReceivedNodes()) {

                    if (node instanceof ResourceNode && expandQueue.remove(((ResourceNode)node).getData().getLocation())) {
                        view.getTree().setExpanded(node, true);
                    }

                }
            }
        });

        treeExpander = new ProjectExplorerTreeExpander(view.getTree(), appContext);

        registerNative();

        // when ide has already initialized, then we force set focus to the current part
        eventBus.addHandler(ExtensionsInitializedEvent.getType(), new ExtensionsInitializedHandler() {
            @Override
            public void onExtensionsInitialized(ExtensionsInitializedEvent event) {
<<<<<<< HEAD
                if (partStack != null) {
                    partStack.setActivePart(ProjectExplorerPresenter.this);
                }
=======
                partStack.setActivePart(ProjectExplorerPresenter.this);
            }
        });

        Scheduler.get().scheduleDeferred(new Scheduler.ScheduledCommand() {
            @Override
            public void execute() {
                final PartStack partStack = checkNotNull(workspaceAgentProvider.get().getPartStack(PartStackType.NAVIGATION),
                                                         "Navigation part stack should not be a null");
                partStack.addPart(ProjectExplorerPresenter.this);
                partStack.setActivePart(ProjectExplorerPresenter.this);
>>>>>>> 19360a04
            }
        });
    }

    @Inject
    public void initFileWatchers() {
        final String endpointId = "ws-agent";
        final String method = "track:project-tree";

        getTree().addExpandHandler(new ExpandNodeEvent.ExpandNodeHandler() {
            @Override
            public void onExpand(ExpandNodeEvent event) {
                Node node = event.getNode();

                if (node instanceof ResourceNode) {
                    Resource data = ((ResourceNode)node).getData();
                    requestTransmitter.newRequest()
                                      .endpointId(endpointId)
                                      .methodName(method)
                                      .paramsAsDto(dtoFactory.createDto(ProjectTreeTrackingOperationDto.class)
                                                             .withPath(data.getLocation().toString())
                                                             .withType(START))
                                      .sendAndSkipResult();

                }
            }
        });

        getTree().addCollapseHandler(new CollapseNodeEvent.CollapseNodeHandler() {
            @Override
            public void onCollapse(CollapseNodeEvent event) {
                Node node = event.getNode();

                if (node instanceof ResourceNode) {
                    Resource data = ((ResourceNode)node).getData();
                    requestTransmitter.newRequest()
                                      .endpointId(endpointId)
                                      .methodName(method)
                                      .paramsAsDto(dtoFactory.createDto(ProjectTreeTrackingOperationDto.class)
                                                             .withPath(data.getLocation().toString())
                                                             .withType(STOP))
                                      .sendAndSkipResult();

                }
            }
        });
    }

    /* Expose Project Explorer's internal API to the world, to allow automated Selenium scripts expand all projects tree. */
    private native void registerNative() /*-{
        var that = this;

        var ProjectExplorer = {};

        ProjectExplorer.expandAll = $entry(function () {
            that.@org.eclipse.che.ide.part.explorer.project.ProjectExplorerPresenter::doExpand()();
        });

        ProjectExplorer.collapseAll = $entry(function () {
            that.@org.eclipse.che.ide.part.explorer.project.ProjectExplorerPresenter::doCollapse()();
        });

        ProjectExplorer.reveal = $entry(function (path) {
            that.@org.eclipse.che.ide.part.explorer.project.ProjectExplorerPresenter::doReveal(*)(path);
        })

        $wnd.IDE.ProjectExplorer = ProjectExplorer;
    }-*/;

    private void doExpand() {
        if (treeExpander.isExpandEnabled()) {
            treeExpander.expandTree();
        }
    }

    private void doCollapse() {
        if (treeExpander.isCollapseEnabled()) {
            treeExpander.collapseTree();
        }
    }

    private void doReveal(String path) {
        eventBus.fireEvent(new RevealResourceEvent(Path.valueOf(path)));
    }

    @Override
    @SuppressWarnings("unchecked")
    public void onResourceChanged(ResourceChangedEvent event) {
        final Tree tree = view.getTree();
        final ResourceDelta delta = event.getDelta();
        final Resource resource = delta.getResource();
        final NodeSettings nodeSettings = settingsProvider.getSettings();

        // process root projects, they have only one segment in path
        if (resource.getLocation().segmentCount() == 1) {
            if (delta.getKind() == ADDED) {
                if ((delta.getFlags() & (MOVED_FROM | MOVED_TO)) != 0) {
                    Node node = getNode(delta.getFromPath());
                    if (node != null) {
                        boolean expanded = tree.isExpanded(node);

                        tree.getNodeStorage().remove(node);

                        node = nodeFactory.newContainerNode((Container)resource, nodeSettings);
                        tree.getNodeStorage().add(node);
                        if (expanded) {
                            tree.setExpanded(node, true);
                        }
                    }
                } else if (getNode(resource.getLocation()) == null) {
                    tree.getNodeStorage().add(nodeFactory.newContainerNode((Container)resource, nodeSettings));
                }
            } else if (delta.getKind() == REMOVED) {
                Node node = getNode(resource.getLocation());

                if (node != null) {
                    tree.getNodeStorage().remove(node);
                }
            } else if (delta.getKind() == UPDATED) {
                for (Node node : tree.getNodeStorage().getAll()) {
                    if (node instanceof ResourceNode &&
                        ((ResourceNode)node).getData().getLocation().equals(delta.getResource().getLocation())) {
                        final String oldId = tree.getNodeStorage().getKeyProvider().getKey(node);
                        ((ResourceNode)node).setData(delta.getResource());
                        tree.getNodeStorage().reIndexNode(oldId, node);
                        tree.refresh(node);
                        updateTask.submit(delta.getResource().getLocation());
                    }
                }
            }
        } else {

            if ((delta.getFlags() & (MOVED_FROM | MOVED_TO)) != 0) {
                final Node node = getNode(delta.getFromPath());

                if (node != null && tree.isExpanded(node)) {
                    expandQueue.add(delta.getToPath());
                }
            }

            updateTask.submit(resource.getLocation());

            if (delta.getFromPath() != null) {
                updateTask.submit(delta.getFromPath());
            }
        }
    }

    private Node getNode(Path path) {
        final Tree tree = view.getTree();

        for (final Node node : tree.getNodeStorage().getAll()) {
            if (isNodeServesLocation(node, path)) {
                return node;
            }
        }

        return null;
    }

    private boolean isNodeServesLocation(Node node, Path location) {
        return node instanceof ResourceNode && ((ResourceNode)node).getData().getLocation().equals(location);
    }

    @Override
    public void onMarkerChanged(MarkerChangedEvent event) {
        final Tree tree = view.getTree();
        for (Node node : tree.getNodeStorage().getAll()) {
            if (node instanceof ResourceNode &&
                ((ResourceNode)node).getData().getLocation().equals(event.getResource().getLocation())) {
                tree.refresh(node);
            }
        }
    }

    @Override
    public void onSyntheticNodeUpdate(SyntheticNodeUpdateEvent event) {
        final Tree tree = getTree();
        final NodeDescriptor descriptor = tree.getNodeDescriptor(event.getNode());

        if (descriptor == null) {
            return;
        }

        if (descriptor.isLoaded()) {
            tree.getNodeLoader().loadChildren(event.getNode(), false);
        }
    }

    public Tree getTree() {
        return view.getTree();
    }

    /** {@inheritDoc} */
    @Override
    public View getView() {
        return view;
    }

    /** {@inheritDoc} */
    @NotNull
    @Override
    public String getTitle() {
        return locale.projectExplorerButtonTitle();
    }

    /** {@inheritDoc} */
    @Override
    public SVGResource getTitleImage() {
        return resources.projectExplorerPartIcon();
    }

    /** {@inheritDoc} */
    @Nullable
    @Override
    public String getTitleToolTip() {
        return locale.projectExplorerPartTooltip();
    }

    /** {@inheritDoc} */
    @Override
    public int getSize() {
        return PART_SIZE;
    }

    /** {@inheritDoc} */
    @Override
    public void go(AcceptsOneWidget container) {
        container.setWidget(view);
    }

    /**
     * Activate "Go Into" mode on specified node if.
     * Node should support this mode. See {@link Node#supportGoInto()}.
     *
     * @param node
     *         node which should be activated in "Go Into" mode
     */
    @Deprecated
    public void goInto(Node node) {
        view.setGoIntoModeOn(node);
    }

    /**
     * Get "Go Into" state on current tree.
     *
     * @return true - if "Go Into" mode has been activated.
     */
    @Deprecated
    public boolean isGoIntoActivated() {
        return view.isGoIntoActivated();
    }

    /**
     * Collapse all non-leaf nodes.
     */
    @Deprecated
    public void collapseAll() {
        view.collapseAll();
    }

    /**
     * Configure tree to show or hide files that starts with ".", e.g. hidden files.
     *
     * @param show
     *         true - if those files should be shown, otherwise - false
     */
    @Deprecated
    public void showHiddenFiles(boolean show) {
        hiddenFilesAreShown = show;
        settingsProvider.getSettings().setShowHiddenFiles(show);
        view.showHiddenFilesForAllExpandedNodes(show);
    }

    /**
     * Retrieve status of showing hidden files.
     *
     * @return true - if hidden files are shown, otherwise - false
     */
    @Deprecated
    public boolean isShowHiddenFiles() {
        return hiddenFilesAreShown;
    }

    private class UpdateTask extends DelayedTask {

        private Set<Path> toRefresh = new HashSet<>();

        public void submit(Path path) {
            toRefresh.add(path.uptoSegment(1));

            delay(500);
        }

        @Override
        public void onExecute() {
            if (view.getTree().getNodeLoader().isBusy()) {
                delay(500);

                return;
            }

            final Set<Path> updateQueue = Sets.newHashSet(toRefresh);
            toRefresh.clear();

            for (Path path : updateQueue) {
                final Node node = getNode(path);

                if (node == null) {
                    continue;
                }

                if (getTree().isExpanded(node)) {
                    view.getTree().getNodeLoader().loadChildren(node, true);
                }
            }
        }
    }
}<|MERGE_RESOLUTION|>--- conflicted
+++ resolved
@@ -165,23 +165,9 @@
         eventBus.addHandler(ExtensionsInitializedEvent.getType(), new ExtensionsInitializedHandler() {
             @Override
             public void onExtensionsInitialized(ExtensionsInitializedEvent event) {
-<<<<<<< HEAD
                 if (partStack != null) {
                     partStack.setActivePart(ProjectExplorerPresenter.this);
                 }
-=======
-                partStack.setActivePart(ProjectExplorerPresenter.this);
-            }
-        });
-
-        Scheduler.get().scheduleDeferred(new Scheduler.ScheduledCommand() {
-            @Override
-            public void execute() {
-                final PartStack partStack = checkNotNull(workspaceAgentProvider.get().getPartStack(PartStackType.NAVIGATION),
-                                                         "Navigation part stack should not be a null");
-                partStack.addPart(ProjectExplorerPresenter.this);
-                partStack.setActivePart(ProjectExplorerPresenter.this);
->>>>>>> 19360a04
             }
         });
     }
