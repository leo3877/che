--- conflicted
+++ resolved
@@ -25,10 +25,9 @@
 google.user=
 google.password=
 
-<<<<<<< HEAD
 # Workspace infrastructure implementation
 che.selenium.infrastructure=docker
-=======
+
 # Define configuration for che default test user.
 # For che single user assembly, the default values will be enough.
 # For che multiuser assembly, user must be already created on identity provider service.
@@ -39,5 +38,4 @@
 # Note that admin user needs only for multiuser assembly and
 # must be already created on identity provider service
 che.admin_user.email=
-che.admin_user.password=
->>>>>>> 09f06237
+che.admin_user.password=