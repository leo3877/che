--- conflicted
+++ resolved
@@ -911,18 +911,20 @@
         testProduct $@
     fi
 
-    analyseTestsResults $@
+analyseTestsResults $@
+
+if [[ ${COMPARE_WITH_CI} == false ]]; then
     generateFailSafeReport
     printProposals $@
     storeTestReport
     printElapsedTime
+fi
 
     if [[ ${TESTS_SCOPE} =~ -DrunSuite ]] \
         && [[ $(fetchFailedTestsNumber) == 0 ]] \
         && [[ ${COMPARE_WITH_CI} == false ]] \
         && [[ ${TEST_INCLUSION} == ${TEST_INCLUSION_STABLE} ]]; then
 
-<<<<<<< HEAD
         if [[ $(suiteContainsUnstableTests) != 0 ]]; then
             echo "[TEST]"
             echo "[TEST] Test suite '${ORIGIN_TESTS_SCOPE:11}' doesn't have tests which are marked as unstable."
@@ -930,16 +932,6 @@
             echo "[TEST]"
             exit
         fi
-=======
-analyseTestsResults $@
-
-if [[ ${COMPARE_WITH_CI} == false ]]; then
-    generateFailSafeReport
-    printProposals $@
-    storeTestReport
-    printElapsedTime
-fi
->>>>>>> 09f06237
 
         TEST_INCLUSION=${TEST_INCLUSION_UNSTABLE}
         START_TIME=$(date +%s)
