--- conflicted
+++ resolved
@@ -42,11 +42,6 @@
 import org.eclipse.che.api.debug.shared.model.impl.SimpleValueImpl;
 import org.eclipse.che.commons.annotation.Nullable;
 import org.eclipse.che.ide.Resources;
-<<<<<<< HEAD
-import org.eclipse.che.ide.api.debug.Breakpoint;
-=======
-import org.eclipse.che.ide.api.parts.PartStackUIResources;
->>>>>>> 39dd1f08
 import org.eclipse.che.ide.api.parts.base.BaseView;
 import org.eclipse.che.ide.resource.Path;
 import org.eclipse.che.ide.ui.list.SimpleList;
@@ -101,6 +96,8 @@
       Resources coreRes,
       VariableTreeNodeRenderer.Resources rendererResources,
       DebuggerViewImplUiBinder uiBinder) {
+    super();
+
     this.locale = locale;
     this.debuggerResources = resources;
     this.coreRes = coreRes;
