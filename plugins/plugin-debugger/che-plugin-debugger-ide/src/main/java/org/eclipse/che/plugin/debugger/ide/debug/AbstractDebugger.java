/*
 * Copyright (c) 2012-2017 Red Hat, Inc.
 * All rights reserved. This program and the accompanying materials
 * are made available under the terms of the Eclipse Public License v1.0
 * which accompanies this distribution, and is available at
 * http://www.eclipse.org/legal/epl-v10.html
 *
 * Contributors:
 *   Red Hat, Inc. - initial API and implementation
 */
package org.eclipse.che.plugin.debugger.ide.debug;

import static org.eclipse.che.api.core.model.workspace.WorkspaceStatus.RUNNING;
import static org.eclipse.che.ide.api.jsonrpc.Constants.WS_AGENT_JSON_RPC_ENDPOINT_ID;
import static org.eclipse.che.ide.api.notification.StatusNotification.DisplayMode.FLOAT_MODE;
import static org.eclipse.che.ide.api.notification.StatusNotification.Status.FAIL;

import com.google.gwt.user.client.rpc.AsyncCallback;
import com.google.web.bindery.event.shared.EventBus;
import java.util.ArrayList;
import java.util.Collections;
import java.util.List;
import java.util.Map;
import javax.validation.constraints.NotNull;
import org.eclipse.che.api.core.jsonrpc.commons.RequestHandlerConfigurator;
import org.eclipse.che.api.core.jsonrpc.commons.RequestHandlerManager;
import org.eclipse.che.api.core.jsonrpc.commons.RequestTransmitter;
import org.eclipse.che.api.debug.shared.dto.BreakpointDto;
import org.eclipse.che.api.debug.shared.dto.DebugSessionDto;
import org.eclipse.che.api.debug.shared.dto.LocationDto;
import org.eclipse.che.api.debug.shared.dto.SimpleValueDto;
import org.eclipse.che.api.debug.shared.dto.ThreadStateDto;
import org.eclipse.che.api.debug.shared.dto.VariableDto;
import org.eclipse.che.api.debug.shared.dto.VariablePathDto;
import org.eclipse.che.api.debug.shared.dto.action.ResumeActionDto;
import org.eclipse.che.api.debug.shared.dto.action.StartActionDto;
import org.eclipse.che.api.debug.shared.dto.action.StepIntoActionDto;
import org.eclipse.che.api.debug.shared.dto.action.StepOutActionDto;
import org.eclipse.che.api.debug.shared.dto.action.StepOverActionDto;
import org.eclipse.che.api.debug.shared.dto.action.SuspendActionDto;
import org.eclipse.che.api.debug.shared.dto.event.BreakpointActivatedEventDto;
import org.eclipse.che.api.debug.shared.dto.event.DebuggerEventDto;
import org.eclipse.che.api.debug.shared.dto.event.DisconnectEventDto;
import org.eclipse.che.api.debug.shared.dto.event.SuspendEventDto;
import org.eclipse.che.api.debug.shared.model.Breakpoint;
import org.eclipse.che.api.debug.shared.model.DebuggerInfo;
import org.eclipse.che.api.debug.shared.model.Location;
import org.eclipse.che.api.debug.shared.model.SimpleValue;
import org.eclipse.che.api.debug.shared.model.StackFrameDump;
import org.eclipse.che.api.debug.shared.model.Variable;
import org.eclipse.che.api.debug.shared.model.VariablePath;
import org.eclipse.che.api.debug.shared.model.action.Action;
import org.eclipse.che.api.debug.shared.model.impl.BreakpointImpl;
import org.eclipse.che.api.debug.shared.model.impl.LocationImpl;
import org.eclipse.che.api.promises.client.Function;
import org.eclipse.che.api.promises.client.Operation;
import org.eclipse.che.api.promises.client.OperationException;
import org.eclipse.che.api.promises.client.Promise;
import org.eclipse.che.api.promises.client.PromiseError;
import org.eclipse.che.api.promises.client.js.JsPromiseError;
import org.eclipse.che.api.promises.client.js.Promises;
<<<<<<< HEAD
import org.eclipse.che.commons.annotation.Nullable;
import org.eclipse.che.ide.api.app.AppContext;
import org.eclipse.che.ide.api.debug.Breakpoint;
=======
>>>>>>> 39dd1f08
import org.eclipse.che.ide.api.debug.BreakpointManager;
import org.eclipse.che.ide.api.debug.DebuggerServiceClient;
import org.eclipse.che.ide.api.notification.NotificationManager;
import org.eclipse.che.ide.api.resources.VirtualFile;
import org.eclipse.che.ide.api.workspace.event.WorkspaceRunningEvent;
import org.eclipse.che.ide.debug.Debugger;
import org.eclipse.che.ide.debug.DebuggerDescriptor;
import org.eclipse.che.ide.debug.DebuggerManager;
import org.eclipse.che.ide.debug.DebuggerObservable;
import org.eclipse.che.ide.debug.DebuggerObserver;
import org.eclipse.che.ide.dto.DtoFactory;
import org.eclipse.che.ide.util.loging.Log;
import org.eclipse.che.ide.util.storage.LocalStorage;
import org.eclipse.che.ide.util.storage.LocalStorageProvider;

/**
 * The common debugger.
 *
 * @author Anatoliy Bazko
 */
public abstract class AbstractDebugger implements Debugger, DebuggerObservable {
  public static final String LOCAL_STORAGE_DEBUGGER_SESSION_KEY = "che-debugger-session";
  public static final String LOCAL_STORAGE_DEBUGGER_STATE_KEY = "che-debugger-state";

  public static final String EVENT_DEBUGGER_MESSAGE_BREAKPOINT = "event:debugger:breakpoint";
  public static final String EVENT_DEBUGGER_MESSAGE_DISCONNECT = "event:debugger:disconnect";
  public static final String EVENT_DEBUGGER_MESSAGE_SUSPEND = "event:debugger:suspend";
  public static final String EVENT_DEBUGGER_UN_SUBSCRIBE = "event:debugger:un-subscribe";
  public static final String EVENT_DEBUGGER_SUBSCRIBE = "event:debugger:subscribe";

  protected final DtoFactory dtoFactory;
  protected final NotificationManager notificationManager;
  private final List<DebuggerObserver> observers;

  private final RequestTransmitter transmitter;
  private final RequestHandlerConfigurator configurator;
  private final DebuggerServiceClient service;
  private final LocalStorageProvider localStorageProvider;
  private final EventBus eventBus;
  private final DebuggerResourceHandlerFactory debuggerResourceHandlerFactory;
  private final DebuggerManager debuggerManager;
  private final BreakpointManager breakpointManager;
  private final String debuggerType;
  private final RequestHandlerManager requestHandlerManager;

  private DebugSessionDto debugSessionDto;
  private Location currentLocation;

  public AbstractDebugger(
      DebuggerServiceClient service,
      RequestTransmitter transmitter,
      RequestHandlerConfigurator configurator,
      DtoFactory dtoFactory,
      LocalStorageProvider localStorageProvider,
      EventBus eventBus,
      DebuggerManager debuggerManager,
      NotificationManager notificationManager,
      BreakpointManager breakpointManager,
<<<<<<< HEAD
      AppContext appContext,
      String type,
      RequestHandlerManager requestHandlerManager) {
=======
      RequestHandlerManager requestHandlerManager,
      DebuggerResourceHandlerFactory debuggerResourceHandlerFactory,
      String type) {
>>>>>>> 39dd1f08
    this.service = service;
    this.transmitter = transmitter;
    this.configurator = configurator;
    this.dtoFactory = dtoFactory;
    this.localStorageProvider = localStorageProvider;
    this.eventBus = eventBus;
    this.debuggerResourceHandlerFactory = debuggerResourceHandlerFactory;
    this.debuggerManager = debuggerManager;
    this.notificationManager = notificationManager;
    this.breakpointManager = breakpointManager;
    this.observers = new ArrayList<>();
    this.debuggerType = type;
    this.requestHandlerManager = requestHandlerManager;

    restoreDebuggerState();

    eventBus.addHandler(WorkspaceRunningEvent.TYPE, e -> initialize());

    if (appContext.getWorkspace().getStatus() == RUNNING) {
      initialize();
    }
  }

  private void initialize() {
    subscribeToDebuggerEvents();

<<<<<<< HEAD
    if (!isConnected()) {
      return;
    }
    Promise<DebugSessionDto> promise = service.getSessionInfo(debugSessionDto.getId());
    promise
        .then(
            debugSessionDto -> {
              debuggerManager.setActiveDebugger(AbstractDebugger.this);
              setDebugSession(debugSessionDto);
=======
            if (!isConnected()) {
              return;
            }
            Promise<DebugSessionDto> promise = service.getSessionInfo(debugSessionDto.getId());
            promise
                .then(
                    debugSessionDto -> {
                      debuggerManager.setActiveDebugger(AbstractDebugger.this);
                      setDebugSession(debugSessionDto);

                      DebuggerInfo debuggerInfo = debugSessionDto.getDebuggerInfo();
                      String info = debuggerInfo.getName() + " " + debuggerInfo.getVersion();
                      String address = debuggerInfo.getHost() + ":" + debuggerInfo.getPort();
                      DebuggerDescriptor debuggerDescriptor = new DebuggerDescriptor(info, address);

                      for (DebuggerObserver observer : observers) {
                        observer.onDebuggerAttached(debuggerDescriptor, Promises.resolve(null));
                      }

                      for (BreakpointDto breakpoint : debugSessionDto.getBreakpoints()) {
                        onBreakpointActivated(breakpoint.getLocation());
                      }

                      if (currentLocation != null) {
                        debuggerResourceHandlerFactory
                            .getOrDefault(getDebuggerType())
                            .find(
                                currentLocation,
                                new AsyncCallback<VirtualFile>() {
                                  @Override
                                  public void onFailure(Throwable caught) {
                                    for (DebuggerObserver observer : observers) {
                                      observer.onBreakpointStopped(
                                          currentLocation.getTarget(), currentLocation);
                                    }
                                  }

                                  @Override
                                  public void onSuccess(VirtualFile result) {
                                    for (DebuggerObserver observer : observers) {
                                      observer.onBreakpointStopped(
                                          result.getLocation().toString(), currentLocation);
                                    }
                                  }
                                });
                      }
>>>>>>> 39dd1f08

              DebuggerInfo debuggerInfo = debugSessionDto.getDebuggerInfo();
              String info = debuggerInfo.getName() + " " + debuggerInfo.getVersion();
              String address = debuggerInfo.getHost() + ":" + debuggerInfo.getPort();
              DebuggerDescriptor debuggerDescriptor = new DebuggerDescriptor(info, address);

              for (DebuggerObserver observer : observers) {
                observer.onDebuggerAttached(debuggerDescriptor, Promises.resolve(null));
              }

              for (BreakpointDto breakpoint : debugSessionDto.getBreakpoints()) {
                onBreakpointActivated(breakpoint.getLocation());
              }

              if (currentLocation != null) {
                openCurrentFile();
              }

              startCheckingEvents();
            })
        .catchError(
            error -> {
              disconnect();
            });
  }

  private void onEventListReceived(@NotNull DebuggerEventDto event) {

    switch (event.getType()) {
      case SUSPEND:
        currentLocation = ((SuspendEventDto) event).getLocation();
        open(currentLocation);
        break;
      case BREAKPOINT_ACTIVATED:
        BreakpointDto breakpointDto = ((BreakpointActivatedEventDto) event).getBreakpoint();
        onBreakpointActivated(breakpointDto.getLocation());
        return;
      case DISCONNECT:
        disconnect();
        return;
      default:
        Log.error(
            AbstractDebugger.class, "Unknown debuggerType of debugger event: " + event.getType());
        return;
    }

    preserveDebuggerState();
  }

  private void open(Location location) {
    debuggerResourceHandlerFactory
        .getOrDefault(getDebuggerType())
        .open(
            location,
            new AsyncCallback<VirtualFile>() {
              @Override
              public void onFailure(Throwable caught) {
                for (DebuggerObserver observer : observers) {
                  observer.onBreakpointStopped(location.getTarget(), location);
                }
              }

              @Override
              public void onSuccess(VirtualFile result) {
                for (DebuggerObserver observer : observers) {
                  observer.onBreakpointStopped(result.getLocation().toString(), location);
                }
              }
            });
  }

  /**
   * Breakpoint became active. It might happens because of different reasons:
   * <li>breakpoint was deferred and VM eventually loaded class and added it
   * <li>condition triggered
   * <li>etc
   */
  private void onBreakpointActivated(LocationDto locationDto) {
    for (DebuggerObserver observer : observers) {
      observer.onBreakpointActivated(locationDto.getTarget(), locationDto.getLineNumber());
    }
  }

  private void startCheckingEvents() {
    if (!requestHandlerManager.isRegistered(EVENT_DEBUGGER_MESSAGE_SUSPEND)) {
      configurator
          .newConfiguration()
          .methodName(EVENT_DEBUGGER_MESSAGE_SUSPEND)
          .paramsAsDto(SuspendEventDto.class)
          .noResult()
          .withBiConsumer(
              (endpointId, event) -> {
                Log.debug(getClass(), "Received suspend message from endpoint: " + endpointId);
                onEventListReceived(event);
              });
    }

    if (!requestHandlerManager.isRegistered(EVENT_DEBUGGER_MESSAGE_DISCONNECT)) {
      configurator
          .newConfiguration()
          .methodName(EVENT_DEBUGGER_MESSAGE_DISCONNECT)
          .paramsAsDto(DisconnectEventDto.class)
          .noResult()
          .withBiConsumer(
              (endpointId, event) -> {
                Log.debug(getClass(), "Received disconnect message from endpoint: " + endpointId);
                onEventListReceived(event);
              });
    }

    if (!requestHandlerManager.isRegistered(EVENT_DEBUGGER_MESSAGE_BREAKPOINT)) {
      configurator
          .newConfiguration()
          .methodName(EVENT_DEBUGGER_MESSAGE_BREAKPOINT)
          .paramsAsDto(BreakpointActivatedEventDto.class)
          .noResult()
          .withBiConsumer(
              (endpointId, event) -> {
                Log.debug(
                    getClass(),
                    "Received breakpoint activated message from endpoint: " + endpointId);
                onEventListReceived(event);
              });
    }
  }

  private void subscribeToDebuggerEvents() {
    transmitter
        .newRequest()
        .endpointId(WS_AGENT_JSON_RPC_ENDPOINT_ID)
        .methodName(EVENT_DEBUGGER_SUBSCRIBE)
        .noParams()
        .sendAndSkipResult();
  }

  private void unsubscribeFromDebuggerEvents() {
    transmitter
        .newRequest()
        .endpointId(WS_AGENT_JSON_RPC_ENDPOINT_ID)
        .methodName(EVENT_DEBUGGER_UN_SUBSCRIBE)
        .noParams()
        .sendAndSkipResult();
  }

  @Override
  public Promise<? extends SimpleValue> getValue(Variable variable, long threadId, int frameIndex) {
    if (!isConnected()) {
      return Promises.reject(JsPromiseError.create("Debugger is not connected"));
    }

    return service.getValue(debugSessionDto.getId(), toDto(variable), threadId, frameIndex);
  }

  @Override
  public Promise<? extends StackFrameDump> getStackFrameDump(long threadId, int frameIndex) {
    if (!isConnected()) {
      return Promises.reject(JsPromiseError.create("Debugger is not connected"));
    }

    return service.getStackFrameDump(debugSessionDto.getId(), threadId, frameIndex);
  }

  @Override
  public Promise<List<ThreadStateDto>> getThreadDump() {
    if (!isConnected()) {
      return Promises.reject(JsPromiseError.create("Debugger is not connected"));
    }

    return service.getThreadDump(debugSessionDto.getId());
  }

  @Override
  public Breakpoint createBreakpoint(VirtualFile file, int lineNumber) {
    return new BreakpointImpl(new LocationImpl(file.getLocation().toString(), lineNumber));
  }

  @Override
  public void addBreakpoint(final VirtualFile file, final Breakpoint breakpoint) {
    if (isConnected()) {
      Location location = breakpoint.getLocation();

      LocationDto locationDto = dtoFactory.createDto(LocationDto.class);
      locationDto.setLineNumber(location.getLineNumber());
      locationDto.setTarget(location.getTarget());
      locationDto.setResourceProjectPath(location.getResourceProjectPath());

      BreakpointDto breakpointDto =
          dtoFactory.createDto(BreakpointDto.class).withLocation(locationDto).withEnabled(true);

      Promise<Void> promise = service.addBreakpoint(debugSessionDto.getId(), breakpointDto);
      promise
          .then(
              it -> {
                for (DebuggerObserver observer : observers) {
                  observer.onBreakpointAdded(breakpoint);
                }
              })
          .catchError(
              error -> {
                Log.error(AbstractDebugger.class, error.getMessage());
              });
    }
  }

  @Override
  public void deleteBreakpoint(final VirtualFile file, final Breakpoint breakpoint) {
    if (!isConnected()) {
      return;
    }
    Location location = breakpoint.getLocation();

    LocationDto locationDto = dtoFactory.createDto(LocationDto.class);
    locationDto.setLineNumber(location.getLineNumber());
    locationDto.setTarget(location.getTarget());
    locationDto.setResourceProjectPath(location.getResourceProjectPath());

    Promise<Void> promise = service.deleteBreakpoint(debugSessionDto.getId(), locationDto);
    promise
        .then(
            it -> {
              for (DebuggerObserver observer : observers) {
                observer.onBreakpointDeleted(breakpoint);
              }
            })
        .catchError(
            error -> {
              Log.error(AbstractDebugger.class, error.getMessage());
            });
  }

  @Override
  public void deleteAllBreakpoints() {
    if (!isConnected()) {
      return;
    }
    Promise<Void> promise = service.deleteAllBreakpoints(debugSessionDto.getId());

    promise
        .then(
            it -> {
              for (DebuggerObserver observer : observers) {
                observer.onAllBreakpointsDeleted();
              }
            })
        .catchError(
            error -> {
              Log.error(AbstractDebugger.class, error.getMessage());
            });
  }

  @Override
  public Promise<List<BreakpointDto>> getAllBreakpoints() {
    if (!isConnected()) {
      return Promises.reject(JsPromiseError.create("Debugger is not connected"));
    }

    return service.getAllBreakpoints(debugSessionDto.getId());
  }

  @Override
  public Promise<Void> connect(Map<String, String> connectionProperties) {
    if (isConnected()) {
      return Promises.reject(JsPromiseError.create("Debugger already connected"));
    }

    Promise<DebugSessionDto> connect = service.connect(debuggerType, connectionProperties);
    final DebuggerDescriptor debuggerDescriptor = toDescriptor(connectionProperties);

    Promise<Void> promise =
        connect
            .then(
                (Function<DebugSessionDto, Void>)
                    debugSession -> {
                      DebuggerInfo debuggerInfo = debugSession.getDebuggerInfo();
                      debuggerDescriptor.setInfo(
                          debuggerInfo.getName() + " " + debuggerInfo.getVersion());

                      setDebugSession(debugSession);
                      preserveDebuggerState();

                      subscribeToDebuggerEvents();
                      startCheckingEvents();

                      startDebugger(debugSession);

                      return null;
                    })
            .catchError(
                (Operation<PromiseError>)
                    error -> {
                      Log.error(AbstractDebugger.class, error.getMessage());
                      throw new OperationException(error.getCause());
                    });

    for (DebuggerObserver observer : observers) {
      observer.onDebuggerAttached(debuggerDescriptor, promise);
    }

    return promise;
  }

  protected void startDebugger(final DebugSessionDto debugSessionDto) {
    List<BreakpointDto> breakpoints = new ArrayList<>();
    for (Breakpoint breakpoint : breakpointManager.getBreakpointList()) {
      Location location = breakpoint.getLocation();

      LocationDto locationDto = dtoFactory.createDto(LocationDto.class);
      locationDto.setLineNumber(location.getLineNumber());
      locationDto.setTarget(location.getTarget());
      locationDto.setResourceProjectPath(location.getResourceProjectPath());

      BreakpointDto breakpointDto = dtoFactory.createDto(BreakpointDto.class);
      breakpointDto.setLocation(locationDto);
      breakpointDto.setEnabled(true);

      breakpoints.add(breakpointDto);
    }

    StartActionDto action = dtoFactory.createDto(StartActionDto.class);
    action.setType(Action.TYPE.START);
    action.setBreakpoints(breakpoints);

    service.start(debugSessionDto.getId(), action);
  }

  @Override
  public void disconnect() {
    unsubscribeFromDebuggerEvents();

    Promise<Void> disconnect;
    if (isConnected()) {
      disconnect = service.disconnect(debugSessionDto.getId());
    } else {
      disconnect = Promises.resolve(null);
    }

    invalidateDebugSession();
    preserveDebuggerState();

    disconnect
        .then(
            it -> {
              for (DebuggerObserver observer : observers) {
                observer.onDebuggerDisconnected();
              }
              debuggerManager.setActiveDebugger(null);
            })
        .catchError(
            error -> {
              for (DebuggerObserver observer : observers) {
                observer.onDebuggerDisconnected();
              }
              debuggerManager.setActiveDebugger(null);
            });
  }

  @Override
  public void stepInto() {
    if (isConnected()) {
      for (DebuggerObserver observer : observers) {
        observer.onPreStepInto();
      }
      removeCurrentLocation();
      preserveDebuggerState();

      StepIntoActionDto action = dtoFactory.createDto(StepIntoActionDto.class);
      action.setType(Action.TYPE.STEP_INTO);

      Promise<Void> promise = service.stepInto(debugSessionDto.getId(), action);
      promise.catchError(
          error -> {
            Log.error(AbstractDebugger.class, error.getCause());
          });
    }
  }

  @Override
  public void stepOver() {
    if (isConnected()) {
      for (DebuggerObserver observer : observers) {
        observer.onPreStepOver();
      }
      removeCurrentLocation();
      preserveDebuggerState();

      StepOverActionDto action = dtoFactory.createDto(StepOverActionDto.class);
      action.setType(Action.TYPE.STEP_OVER);

      Promise<Void> promise = service.stepOver(debugSessionDto.getId(), action);
      promise.catchError(
          error -> {
            Log.error(AbstractDebugger.class, error.getCause());
          });
    }
  }

  @Override
  public void stepOut() {
    if (isConnected()) {
      for (DebuggerObserver observer : observers) {
        observer.onPreStepOut();
      }
      removeCurrentLocation();
      preserveDebuggerState();

      StepOutActionDto action = dtoFactory.createDto(StepOutActionDto.class);
      action.setType(Action.TYPE.STEP_OUT);

      Promise<Void> promise = service.stepOut(debugSessionDto.getId(), action);
      promise.catchError(
          error -> {
            Log.error(AbstractDebugger.class, error.getCause());
          });
    }
  }

  @Override
  public void resume() {
    if (isConnected()) {
      for (DebuggerObserver observer : observers) {
        observer.onPreResume();
      }
      removeCurrentLocation();
      preserveDebuggerState();

      ResumeActionDto action = dtoFactory.createDto(ResumeActionDto.class);
      action.setType(Action.TYPE.RESUME);

      Promise<Void> promise = service.resume(debugSessionDto.getId(), action);
      promise.catchError(
          error -> {
            Log.error(AbstractDebugger.class, error.getCause());
          });
    }
  }

  @Override
  public void suspend() {
    if (!isConnected()) {
      return;
    }

    SuspendActionDto suspendAction = dtoFactory.createDto(SuspendActionDto.class);
    suspendAction.setType(Action.TYPE.SUSPEND);

    service
        .suspend(debugSessionDto.getId(), suspendAction)
        .catchError(
            error -> {
              notificationManager.notify(error.getMessage(), FAIL, FLOAT_MODE);
            });
  }

  @Override
  public Promise<String> evaluate(String expression, long threadId, int frameIndex) {
    if (isConnected()) {
      return service.evaluate(debugSessionDto.getId(), expression, threadId, frameIndex);
    }

    return Promises.reject(JsPromiseError.create("Debugger is not connected"));
  }

  @Override
  public void setValue(final Variable variable, final long threadId, final int frameIndex) {
    if (isConnected()) {
      Promise<Void> promise =
          service.setValue(debugSessionDto.getId(), toDto(variable), threadId, frameIndex);

      promise
          .then(
              it -> {
                for (DebuggerObserver observer : observers) {
                  observer.onValueChanged(variable, threadId, frameIndex);
                }
              })
          .catchError(
              error -> {
                Log.error(AbstractDebugger.class, error.getMessage());
              });
    }
  }

  @Override
  public boolean isConnected() {
    return debugSessionDto != null;
  }

  @Override
  public boolean isSuspended() {
    return isConnected() && currentLocation != null;
  }

  @Override
  public String getDebuggerType() {
    return debuggerType;
  }

  @Override
  public void addObserver(DebuggerObserver observer) {
    observers.add(observer);
  }

  @Override
  public void removeObserver(DebuggerObserver observer) {
    observers.remove(observer);
  }

  protected void setDebugSession(DebugSessionDto debugSessionDto) {
    this.debugSessionDto = debugSessionDto;
  }

  private void invalidateDebugSession() {
    this.debugSessionDto = null;
    this.removeCurrentLocation();
  }

  private void removeCurrentLocation() {
    currentLocation = null;
  }

  /** Preserves debugger information into the local storage. */
  protected void preserveDebuggerState() {
    LocalStorage localStorage = localStorageProvider.get();

    if (localStorage == null) {
      return;
    }

    if (!isConnected()) {
      localStorage.setItem(LOCAL_STORAGE_DEBUGGER_SESSION_KEY, "");
      localStorage.setItem(LOCAL_STORAGE_DEBUGGER_STATE_KEY, "");
    } else {
      localStorage.setItem(LOCAL_STORAGE_DEBUGGER_SESSION_KEY, dtoFactory.toJson(debugSessionDto));
      if (currentLocation == null) {
        localStorage.setItem(LOCAL_STORAGE_DEBUGGER_STATE_KEY, "");
      } else {
        localStorage.setItem(LOCAL_STORAGE_DEBUGGER_STATE_KEY, dtoFactory.toJson(currentLocation));
      }
    }
  }

  /** Loads debugger information from the local storage. */
  protected void restoreDebuggerState() {
    invalidateDebugSession();

    LocalStorage localStorage = localStorageProvider.get();
    if (localStorage == null) {
      return;
    }

    String data = localStorage.getItem(LOCAL_STORAGE_DEBUGGER_SESSION_KEY);
    if (data != null && !data.isEmpty()) {
      DebugSessionDto debugSessionDto = dtoFactory.createDtoFromJson(data, DebugSessionDto.class);
      if (!debugSessionDto.getType().equals(getDebuggerType())) {
        return;
      }

      setDebugSession(debugSessionDto);
    }

    data = localStorage.getItem(LOCAL_STORAGE_DEBUGGER_STATE_KEY);
    if (data != null && !data.isEmpty()) {
      currentLocation = dtoFactory.createDtoFromJson(data, LocationDto.class);
    }
  }

  private List<VariableDto> toDto(List<? extends Variable> variables) {
    if (variables == null || variables.isEmpty()) {
      return Collections.emptyList();
    }

    List<VariableDto> dtos = new ArrayList<>(variables.size());
    for (Variable v : variables) {
      dtos.add(toDto(v));
    }
    return dtos;
  }

  private VariableDto toDto(Variable variable) {
    SimpleValue simpleValue = variable.getValue();
    VariablePath variablePath = variable.getVariablePath();
    VariableDto dto = dtoFactory.createDto(VariableDto.class);
    dto.withValue(
        dtoFactory
            .createDto(SimpleValueDto.class)
            .withString(simpleValue.getString())
            .withVariables(toDto(simpleValue.getVariables())));
    dto.withVariablePath(
        dtoFactory.createDto(VariablePathDto.class).withPath(variablePath.getPath()));
    dto.withPrimitive(variable.isPrimitive());
    dto.withType(variable.getType());
    dto.withName(variable.getName());

    return dto;
  }

  protected abstract DebuggerDescriptor toDescriptor(Map<String, String> connectionProperties);
}<|MERGE_RESOLUTION|>--- conflicted
+++ resolved
@@ -59,12 +59,7 @@
 import org.eclipse.che.api.promises.client.PromiseError;
 import org.eclipse.che.api.promises.client.js.JsPromiseError;
 import org.eclipse.che.api.promises.client.js.Promises;
-<<<<<<< HEAD
-import org.eclipse.che.commons.annotation.Nullable;
 import org.eclipse.che.ide.api.app.AppContext;
-import org.eclipse.che.ide.api.debug.Breakpoint;
-=======
->>>>>>> 39dd1f08
 import org.eclipse.che.ide.api.debug.BreakpointManager;
 import org.eclipse.che.ide.api.debug.DebuggerServiceClient;
 import org.eclipse.che.ide.api.notification.NotificationManager;
@@ -103,7 +98,6 @@
   private final RequestHandlerConfigurator configurator;
   private final DebuggerServiceClient service;
   private final LocalStorageProvider localStorageProvider;
-  private final EventBus eventBus;
   private final DebuggerResourceHandlerFactory debuggerResourceHandlerFactory;
   private final DebuggerManager debuggerManager;
   private final BreakpointManager breakpointManager;
@@ -122,22 +116,16 @@
       EventBus eventBus,
       DebuggerManager debuggerManager,
       NotificationManager notificationManager,
+      AppContext appContext,
       BreakpointManager breakpointManager,
-<<<<<<< HEAD
-      AppContext appContext,
-      String type,
-      RequestHandlerManager requestHandlerManager) {
-=======
       RequestHandlerManager requestHandlerManager,
       DebuggerResourceHandlerFactory debuggerResourceHandlerFactory,
       String type) {
->>>>>>> 39dd1f08
     this.service = service;
     this.transmitter = transmitter;
     this.configurator = configurator;
     this.dtoFactory = dtoFactory;
     this.localStorageProvider = localStorageProvider;
-    this.eventBus = eventBus;
     this.debuggerResourceHandlerFactory = debuggerResourceHandlerFactory;
     this.debuggerManager = debuggerManager;
     this.notificationManager = notificationManager;
@@ -158,7 +146,6 @@
   private void initialize() {
     subscribeToDebuggerEvents();
 
-<<<<<<< HEAD
     if (!isConnected()) {
       return;
     }
@@ -168,54 +155,6 @@
             debugSessionDto -> {
               debuggerManager.setActiveDebugger(AbstractDebugger.this);
               setDebugSession(debugSessionDto);
-=======
-            if (!isConnected()) {
-              return;
-            }
-            Promise<DebugSessionDto> promise = service.getSessionInfo(debugSessionDto.getId());
-            promise
-                .then(
-                    debugSessionDto -> {
-                      debuggerManager.setActiveDebugger(AbstractDebugger.this);
-                      setDebugSession(debugSessionDto);
-
-                      DebuggerInfo debuggerInfo = debugSessionDto.getDebuggerInfo();
-                      String info = debuggerInfo.getName() + " " + debuggerInfo.getVersion();
-                      String address = debuggerInfo.getHost() + ":" + debuggerInfo.getPort();
-                      DebuggerDescriptor debuggerDescriptor = new DebuggerDescriptor(info, address);
-
-                      for (DebuggerObserver observer : observers) {
-                        observer.onDebuggerAttached(debuggerDescriptor, Promises.resolve(null));
-                      }
-
-                      for (BreakpointDto breakpoint : debugSessionDto.getBreakpoints()) {
-                        onBreakpointActivated(breakpoint.getLocation());
-                      }
-
-                      if (currentLocation != null) {
-                        debuggerResourceHandlerFactory
-                            .getOrDefault(getDebuggerType())
-                            .find(
-                                currentLocation,
-                                new AsyncCallback<VirtualFile>() {
-                                  @Override
-                                  public void onFailure(Throwable caught) {
-                                    for (DebuggerObserver observer : observers) {
-                                      observer.onBreakpointStopped(
-                                          currentLocation.getTarget(), currentLocation);
-                                    }
-                                  }
-
-                                  @Override
-                                  public void onSuccess(VirtualFile result) {
-                                    for (DebuggerObserver observer : observers) {
-                                      observer.onBreakpointStopped(
-                                          result.getLocation().toString(), currentLocation);
-                                    }
-                                  }
-                                });
-                      }
->>>>>>> 39dd1f08
 
               DebuggerInfo debuggerInfo = debugSessionDto.getDebuggerInfo();
               String info = debuggerInfo.getName() + " " + debuggerInfo.getVersion();
@@ -231,7 +170,27 @@
               }
 
               if (currentLocation != null) {
-                openCurrentFile();
+                debuggerResourceHandlerFactory
+                    .getOrDefault(getDebuggerType())
+                    .find(
+                        currentLocation,
+                        new AsyncCallback<VirtualFile>() {
+                          @Override
+                          public void onFailure(Throwable caught) {
+                            for (DebuggerObserver observer : observers) {
+                              observer.onBreakpointStopped(
+                                  currentLocation.getTarget(), currentLocation);
+                            }
+                          }
+
+                          @Override
+                          public void onSuccess(VirtualFile result) {
+                            for (DebuggerObserver observer : observers) {
+                              observer.onBreakpointStopped(
+                                  result.getLocation().toString(), currentLocation);
+                            }
+                          }
+                        });
               }
 
               startCheckingEvents();
