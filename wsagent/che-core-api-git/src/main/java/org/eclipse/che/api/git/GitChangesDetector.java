--- conflicted
+++ resolved
@@ -12,17 +12,12 @@
 
 import static com.google.common.collect.Sets.newConcurrentHashSet;
 import static java.nio.file.Files.isDirectory;
-<<<<<<< HEAD
+import static java.util.Collections.emptyList;
+import static java.util.Collections.singletonList;
 import static org.eclipse.che.api.git.shared.FileChangedEventDto.Status.ADDED;
 import static org.eclipse.che.api.git.shared.FileChangedEventDto.Status.MODIFIED;
 import static org.eclipse.che.api.git.shared.FileChangedEventDto.Status.NOT_MODIFIED;
 import static org.eclipse.che.api.git.shared.FileChangedEventDto.Status.UNTRACKED;
-=======
-import static java.util.Collections.singletonList;
-import static org.eclipse.che.api.project.shared.dto.event.GitChangeEventDto.Type.ADDED;
-import static org.eclipse.che.api.project.shared.dto.event.GitChangeEventDto.Type.MODIFIED;
-import static org.eclipse.che.api.project.shared.dto.event.GitChangeEventDto.Type.UNTRACKED;
->>>>>>> 39dd1f08
 import static org.eclipse.che.api.vfs.watcher.FileWatcherManager.EMPTY_CONSUMER;
 import static org.eclipse.che.dto.server.DtoFactory.newDto;
 import static org.slf4j.LoggerFactory.getLogger;
@@ -34,20 +29,14 @@
 import javax.annotation.PreDestroy;
 import javax.inject.Inject;
 import javax.inject.Provider;
+
 import org.eclipse.che.api.core.NotFoundException;
 import org.eclipse.che.api.core.ServerException;
 import org.eclipse.che.api.core.jsonrpc.commons.RequestHandlerConfigurator;
 import org.eclipse.che.api.core.jsonrpc.commons.RequestTransmitter;
-<<<<<<< HEAD
-import org.eclipse.che.api.git.exception.GitException;
 import org.eclipse.che.api.git.shared.FileChangedEventDto;
 import org.eclipse.che.api.git.shared.Status;
-import org.eclipse.che.api.git.shared.StatusFormat;
-=======
-import org.eclipse.che.api.git.shared.Status;
 import org.eclipse.che.api.project.server.ProjectManager;
-import org.eclipse.che.api.project.shared.dto.event.GitChangeEventDto;
->>>>>>> 39dd1f08
 import org.eclipse.che.api.vfs.watcher.FileWatcherManager;
 import org.slf4j.Logger;
 
@@ -128,25 +117,19 @@
   private Consumer<String> transmitConsumer(String path) {
     return id -> {
       try {
-<<<<<<< HEAD
-        GitConnection connection = gitConnectionFactory.getConnection(project);
-        Status status = gitConnectionFactory.getConnection(project).status(StatusFormat.SHORT);
-        FileChangedEventDto.Status fileStatus;
-=======
         String normalizedPath = path.startsWith("/") ? path.substring(1) : path;
         String itemPath = normalizedPath.substring(normalizedPath.indexOf("/") + 1);
         String projectPath =
-            projectManagerProvider
-                .get()
-                .getProject(normalizedPath.split("/")[0])
-                .getBaseFolder()
-                .getVirtualFile()
-                .toIoFile()
-                .getAbsolutePath();
-        Status status =
-            gitConnectionFactory.getConnection(projectPath).status(singletonList(itemPath));
-        GitChangeEventDto.Type type;
->>>>>>> 39dd1f08
+                projectManagerProvider
+                        .get()
+                        .getProject(normalizedPath.split("/")[0])
+                        .getBaseFolder()
+                        .getVirtualFile()
+                        .toIoFile()
+                        .getAbsolutePath();
+        GitConnection connection = gitConnectionFactory.getConnection(projectPath);
+        Status status = connection.status(singletonList(itemPath));
+        FileChangedEventDto.Status fileStatus;
         if (status.getAdded().contains(itemPath)) {
           fileStatus = ADDED;
         } else if (status.getUntracked().contains(itemPath)) {
@@ -166,7 +149,7 @@
                 newDto(FileChangedEventDto.class)
                     .withPath(path)
                     .withStatus(fileStatus)
-                    .withEditedRegions(connection.getEditedRegions(itemPath)))
+                    .withEditedRegions(gitConnectionFactory.getConnection(projectPath).getEditedRegions(itemPath)))
             .sendAndSkipResult();
       } catch (NotFoundException | ServerException e) {
         String errorMessage = e.getMessage();
